--- conflicted
+++ resolved
@@ -138,8 +138,6 @@
       );
 
       const result = await Promise.race([responsePromise, timeoutPromise]);
-
-<<<<<<< HEAD
       console.log('JSON-RPC response result:', result);
       if (result && result.responseText !== undefined) {
         setResponseText(result.responseText);
@@ -147,17 +145,8 @@
         // This case might indicate a valid JSON-RPC response but not the expected data structure
         console.warn('Response received, but `responseText` field is missing:', result);
         setError('Received a response, but it was not in the expected format.');
-=======
-      const data = await response.json();
-      console.log('Success:', data);
-      if (data.error) {
-        setError(data.error);
-      } else if (data.responseText) {
-        setResponseText(data.responseText);
-      } else {
-        setError('No actionable content in response.');
->>>>>>> 0d538072
       }
+      
     } catch (rpcError) {
       console.error('JSON-RPC Error or Timeout:', rpcError);
       setError(rpcError.message || 'An error occurred while processing your request.');
