--- conflicted
+++ resolved
@@ -128,7 +128,6 @@
         logger.error("connection.create failed: Missing one or more required parameters.")
         return {"error": {"code": -32602, "message": "Invalid params: Missing required parameters"}}
 
-<<<<<<< HEAD
     # Fetch port details
     source_port_details = component_registry_instance.get_port_details(source_component_id, source_port_name)
     target_port_details = component_registry_instance.get_port_details(target_component_id, target_port_name)
@@ -158,12 +157,6 @@
     if not target_instance: # This check might be redundant if get_port_details implies component existence.
         logger.error(f"connection.create failed: Target component '{target_component_id}' not found (post port validation).")
         return {"error": {"code": -32001, "message": f"Target component '{target_component_id}' not found."}}
-=======
-    target_instance = component_registry_instance.get_component_instance(target_component_id)
-    if not target_instance:
-        logger.error(f"connection.create failed: Target component '{target_component_id}' not found.")
-        return {"error": {"code": -32001, "message": f"Target component '{target_component_id}' not found"}}
->>>>>>> f887be95
 
     event_name = _get_event_name(source_component_id, source_port_name)
 
@@ -186,12 +179,8 @@
             logger.error(f"Error processing data for connection {connection_id} by {target_component_id}: {e}", exc_info=True)
 
     try:
-<<<<<<< HEAD
         # subscribe is not an async method
         event_bus_instance.subscribe(event_name, on_data_received)
-=======
-        await event_bus_instance.subscribe(event_name, on_data_received)
->>>>>>> f887be95
         logger.info(f"Successfully subscribed to event '{event_name}' for connection {connection_id}")
     except Exception as e:
         logger.error(f"Failed to subscribe to event '{event_name}' for connection {connection_id}: {e}", exc_info=True)
@@ -234,12 +223,8 @@
 
         if event_name and callback:
             try:
-<<<<<<< HEAD
                 # unsubscribe is not an async method
                 event_bus_instance.unsubscribe(event_name, callback)
-=======
-                await event_bus_instance.unsubscribe(event_name, callback)
->>>>>>> f887be95
                 logger.info(f"Successfully unsubscribed from event '{event_name}' for connection {connection_id}")
             except Exception as e:
                 logger.error(f"Error unsubscribing from event '{event_name}' for connection {connection_id}: {e}", exc_info=True)
